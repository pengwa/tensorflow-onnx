--- conflicted
+++ resolved
@@ -998,7 +998,7 @@
         assert output.op.type == "Div"
         self._run_test_case([_OUTPUT], {_INPUT: x_val, _INPUT1: y_val})
 
-<<<<<<< HEAD
+    @unittest.skipIf(OPSET < 7, "supported with opset 7 or better")
     def test_erf(self):
         x_shape = [2, 2]
         x_val = np.random.sample(x_shape).astype(np.float32)
@@ -1010,7 +1010,6 @@
         self._run_test_case([_OUTPUT], {_INPUT: x_val}, rtol=1e-04)
         self._run_test_case([_OUTPUT], {_INPUT: x_val1}, rtol=1e-04)
 
-=======
     @unittest.skipIf(OPSET < 8, "supported with opset 8 or better")
     def test_reverse_sequence(self):
         x_val = np.array([[[1, 2, 3], [4, 5, 6], [0, 0, 0]],
@@ -1021,7 +1020,7 @@
         x_ = tf.reverse_sequence(x, seq_axis=1, batch_axis=0, seq_lengths=[2, 3, 1])
         _ = tf.identity(x_, name=_TFOUTPUT)
         self._run_test_case([_OUTPUT], {_INPUT: x_val})
->>>>>>> e274abfb
+
 
 if __name__ == '__main__':
     Tf2OnnxBackendTestBase.trigger(BackendTests)